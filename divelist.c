/* divelist.c */
/* this creates the UI for the dive list -
 * controlled through the following interfaces:
 *
 * void flush_divelist(struct dive *dive)
 * GtkWidget dive_list_create(void)
 * void dive_list_update_dives(void)
 * void update_dive_list_units(void)
 * void set_divelist_font(const char *font)
 * void mark_divelist_changed(int changed)
 * int unsaved_changes()
 */
#include <stdio.h>
#include <stdlib.h>
#include <string.h>
#include <time.h>
#include <math.h>

#include "divelist.h"
#include "dive.h"
#include "display.h"
#include "display-gtk.h"

struct DiveList {
	GtkWidget    *tree_view;
	GtkWidget    *container_widget;
	GtkTreeStore *model, *listmodel, *treemodel;
	GtkTreeViewColumn *nr, *date, *stars, *depth, *duration, *location;
	GtkTreeViewColumn *temperature, *cylinder, *totalweight, *suit, *nitrox, *sac, *otu;
	int changed;
};

static struct DiveList dive_list;
#define MODEL(_dl) GTK_TREE_MODEL((_dl).model)
#define TREEMODEL(_dl) GTK_TREE_MODEL((_dl).treemodel)
#define LISTMODEL(_dl) GTK_TREE_MODEL((_dl).listmodel)
#define STORE(_dl) GTK_TREE_STORE((_dl).model)
#define TREESTORE(_dl) GTK_TREE_STORE((_dl).treemodel)
#define LISTSTORE(_dl) GTK_TREE_STORE((_dl).listmodel)

GList *dive_trip_list;
gboolean autogroup = FALSE;

/* this duplicate assignment of "INTRIP" causes the save_xml code
 * to convert an ASSIGNED_TRIP (which is temporary in memory) to
 * a statically assigned trip (INTRIP) in file */
const char *tripflag_names[NUM_TRIPFLAGS] = { "TF_NONE", "NOTRIP", "INTRIP", "INTRIP", "AUTOGEN_TRIP" };

/*
 * The dive list has the dive data in both string format (for showing)
 * and in "raw" format (for sorting purposes)
 */
enum {
	DIVE_INDEX = 0,
	DIVE_NR,		/* int: dive->nr */
	DIVE_DATE,		/* timestamp_t: dive->when */
	DIVE_RATING,		/* int: 0-5 stars */
	DIVE_DEPTH,		/* int: dive->maxdepth in mm */
	DIVE_DURATION,		/* int: in seconds */
	DIVE_TEMPERATURE,	/* int: in mkelvin */
	DIVE_TOTALWEIGHT,	/* int: in grams */
	DIVE_SUIT,		/* "wet, 3mm" */
	DIVE_CYLINDER,
	DIVE_NITROX,		/* int: dummy */
	DIVE_SAC,		/* int: in ml/min */
	DIVE_OTU,		/* int: in OTUs */
	DIVE_LOCATION,		/* "2nd Cathedral, Lanai" */
	DIVELIST_COLUMNS
};

static void turn_dive_into_trip(GtkTreePath *path);
static void merge_dive_into_trip_above_cb(GtkWidget *menuitem, GtkTreePath *path);

#ifdef DEBUG_MODEL
static gboolean dump_model_entry(GtkTreeModel *model, GtkTreePath *path,
				GtkTreeIter *iter, gpointer data)
{
	char *location;
	int idx, nr, duration;
	struct dive *dive;
	timestamp_t when;
	struct tm tm;

	gtk_tree_model_get(model, iter, DIVE_INDEX, &idx, DIVE_NR, &nr, DIVE_DATE, &when,
			DIVE_DURATION, &duration, DIVE_LOCATION, &location, -1);
	utc_mkdate(when, &tm);
	printf("iter %x:%x entry #%d : nr %d @ %04d-%02d-%02d %02d:%02d:%02d duration %d location %s ",
		iter->stamp, iter->user_data, idx, nr,
		tm.tm_year+1900, tm.tm_mon+1, tm.tm_mday,
		tm.tm_hour, tm.tm_min, tm.tm_sec,
		duration, location);
	dive = get_dive(idx);
	if (dive)
		printf("tripflag %d\n", dive->tripflag);
	else
		printf("without matching dive\n");

	free(location);

	return FALSE;
}

static void dump_model(GtkListStore *store)
{
	gtk_tree_model_foreach(GTK_TREE_MODEL(store), dump_model_entry, NULL);
	printf("\n---\n\n");
}
#endif

#if DEBUG_SELECTION_TRACKING
void dump_selection(void)
{
	int i;
	struct dive *dive;

	printf("currently selected are %u dives:", amount_selected);
	for_each_dive(i, dive) {
		if (dive->selected)
			printf(" %d", i);
	}
	printf("\n");
}
#endif

/* when subsurface starts we want to have the last dive selected. So we simply
   walk to the first leaf (and skip the summary entries - which have negative
   DIVE_INDEX) */
static void first_leaf(GtkTreeModel *model, GtkTreeIter *iter, int *diveidx)
{
	GtkTreeIter parent;
	GtkTreePath *tpath;

	while (*diveidx < 0) {
		memcpy(&parent, iter, sizeof(parent));
		tpath = gtk_tree_model_get_path(model, &parent);
		if (!gtk_tree_model_iter_children(model, iter, &parent))
			/* we should never have a parent without child */
			return;
		if(!gtk_tree_view_row_expanded(GTK_TREE_VIEW(dive_list.tree_view), tpath))
			gtk_tree_view_expand_row(GTK_TREE_VIEW(dive_list.tree_view), tpath, FALSE);
		gtk_tree_model_get(model, iter, DIVE_INDEX, diveidx, -1);
	}
}

static GtkTreePath *path_match;

static gboolean match_dive(GtkTreeModel *model, GtkTreePath *path, GtkTreeIter *iter, gpointer data)
{
	int idx;
	struct dive *dive = data;

	gtk_tree_model_get(model, iter, DIVE_INDEX, &idx, -1);
	if (idx >= 0)
		if (get_dive(idx)->when == dive->when) {
			path_match = gtk_tree_path_copy(path);
			return TRUE;
		}
	return FALSE;
}

static GtkTreePath *get_path_from(struct dive *dive)
{
	gtk_tree_model_foreach(TREEMODEL(dive_list), match_dive, dive);
	return path_match;
}

static struct dive *dive_from_path(GtkTreePath *path)
{
	GtkTreeIter iter;
	int idx;

	if (gtk_tree_model_get_iter(MODEL(dive_list), &iter, path)) {
		gtk_tree_model_get(MODEL(dive_list), &iter, DIVE_INDEX, &idx, -1);
		return get_dive(idx);
	} else {
		return NULL;
	}

}

/* make sure that if we expand a summary row that is selected, the children show
   up as selected, too */
void row_expanded_cb(GtkTreeView *tree_view, GtkTreeIter *iter, GtkTreePath *path, gpointer data)
{
	GtkTreeIter child;
	GtkTreeModel *model = MODEL(dive_list);
	GtkTreeSelection *selection = gtk_tree_view_get_selection(GTK_TREE_VIEW(dive_list.tree_view));

	if (!gtk_tree_model_iter_children(model, &child, iter))
		return;

	do {
		int idx;
		struct dive *dive;

		gtk_tree_model_get(model, &child, DIVE_INDEX, &idx, -1);
		dive = get_dive(idx);

		if (dive->selected)
			gtk_tree_selection_select_iter(selection, &child);
		else
			gtk_tree_selection_unselect_iter(selection, &child);
	} while (gtk_tree_model_iter_next(model, &child));
}

static int selected_children(GtkTreeModel *model, GtkTreeIter *iter)
{
	GtkTreeIter child;

	if (!gtk_tree_model_iter_children(model, &child, iter))
		return FALSE;

	do {
		int idx;
		struct dive *dive;

		gtk_tree_model_get(model, &child, DIVE_INDEX, &idx, -1);
		dive = get_dive(idx);

		if (dive->selected)
			return TRUE;
	} while (gtk_tree_model_iter_next(model, &child));
	return FALSE;
}

/* Make sure that if we collapse a summary row with any selected children, the row
   shows up as selected too */
void row_collapsed_cb(GtkTreeView *tree_view, GtkTreeIter *iter, GtkTreePath *path, gpointer data)
{
	GtkTreeModel *model = MODEL(dive_list);
	GtkTreeSelection *selection = gtk_tree_view_get_selection(GTK_TREE_VIEW(dive_list.tree_view));

	if (selected_children(model, iter))
		gtk_tree_selection_select_iter(selection, iter);
}

static GList *selection_changed = NULL;

/*
 * This is called _before_ the selection is changed, for every single entry;
 *
 * We simply create a list of all changed entries, and make sure that the
 * group entries go at the end of the list.
 */
gboolean modify_selection_cb(GtkTreeSelection *selection, GtkTreeModel *model,
			GtkTreePath *path, gboolean was_selected, gpointer userdata)
{
	GtkTreeIter iter, *p;

	if (!gtk_tree_model_get_iter(model, &iter, path))
		return TRUE;

	/* Add the group entries to the end */
	p = gtk_tree_iter_copy(&iter);
	if (gtk_tree_model_iter_has_child(model, p))
		selection_changed = g_list_append(selection_changed, p);
	else
		selection_changed = g_list_prepend(selection_changed, p);
	return TRUE;
}

static void select_dive(struct dive *dive, int selected)
{
	if (dive->selected != selected) {
		amount_selected += selected ? 1 : -1;
		dive->selected = selected;
	}
}

/*
 * This gets called when a dive group has changed selection.
 */
static void select_dive_group(GtkTreeModel *model, GtkTreeSelection *selection, GtkTreeIter *iter, int selected)
{
	int first = 1;
	GtkTreeIter child;

	if (selected == selected_children(model, iter))
		return;

	if (!gtk_tree_model_iter_children(model, &child, iter))
		return;

	do {
		int idx;
		struct dive *dive;

		gtk_tree_model_get(model, &child, DIVE_INDEX, &idx, -1);
		if (first && selected)
			selected_dive = idx;
		first = 0;
		dive = get_dive(idx);
		if (dive->selected == selected)
			continue;

		select_dive(dive, selected);
		if (selected)
			gtk_tree_selection_select_iter(selection, &child);
		else
			gtk_tree_selection_unselect_iter(selection, &child);
	} while (gtk_tree_model_iter_next(model, &child));
}

/*
 * This gets called _after_ the selections have changed, for each entry that
 * may have changed. Check if the gtk selection state matches our internal
 * selection state to verify.
 *
 * The group entries are at the end, this guarantees that we have handled
 * all the dives before we handle groups.
 */
static void check_selection_cb(GtkTreeIter *iter, GtkTreeSelection *selection)
{
	GtkTreeModel *model = MODEL(dive_list);
	struct dive *dive;
	int idx, gtk_selected;

	gtk_tree_model_get(model, iter,
		DIVE_INDEX, &idx,
		-1);
	dive = get_dive(idx);
	gtk_selected = gtk_tree_selection_iter_is_selected(selection, iter);
	if (idx < 0)
		select_dive_group(model, selection, iter, gtk_selected);
	else {
		select_dive(dive, gtk_selected);
		if (gtk_selected)
			selected_dive = idx;
	}
	gtk_tree_iter_free(iter);
}

/* this is called when gtk thinks that the selection has changed */
static void selection_cb(GtkTreeSelection *selection, GtkTreeModel *model)
{
	GList *changed = selection_changed;

	selection_changed = NULL;
	g_list_foreach(changed, (GFunc) check_selection_cb, selection);
	g_list_free(changed);
#if DEBUG_SELECTION_TRACKING
	dump_selection();
#endif

	process_selected_dives();
	repaint_dive();
}

const char *star_strings[] = {
	ZERO_STARS,
	ONE_STARS,
	TWO_STARS,
	THREE_STARS,
	FOUR_STARS,
	FIVE_STARS
};

static void star_data_func(GtkTreeViewColumn *col,
			   GtkCellRenderer *renderer,
			   GtkTreeModel *model,
			   GtkTreeIter *iter,
			   gpointer data)
{
	int nr_stars, idx;
	char buffer[40];

	gtk_tree_model_get(model, iter, DIVE_INDEX, &idx, DIVE_RATING, &nr_stars, -1);
	if (idx < 0) {
		*buffer = '\0';
	} else {
		if (nr_stars < 0 || nr_stars > 5)
			nr_stars = 0;
		snprintf(buffer, sizeof(buffer), "%s", star_strings[nr_stars]);
	}
	g_object_set(renderer, "text", buffer, NULL);
}

static void date_data_func(GtkTreeViewColumn *col,
			   GtkCellRenderer *renderer,
			   GtkTreeModel *model,
			   GtkTreeIter *iter,
			   gpointer data)
{
	int idx, nr;
	struct tm tm;
	timestamp_t when;
	char buffer[40];

	gtk_tree_model_get(model, iter, DIVE_INDEX, &idx, DIVE_DATE, &when, -1);
	nr = gtk_tree_model_iter_n_children(model, iter);

	utc_mkdate(when, &tm);
	if (idx < 0) {
		snprintf(buffer, sizeof(buffer),
			"Trip %s, %s %d, %d (%d dive%s)",
			weekday(tm.tm_wday),
			monthname(tm.tm_mon),
			tm.tm_mday, tm.tm_year + 1900,
			nr, nr > 1 ? "s" : "");
	} else {
		snprintf(buffer, sizeof(buffer),
			"%s, %s %d, %d %02d:%02d",
			weekday(tm.tm_wday),
			monthname(tm.tm_mon),
			tm.tm_mday, tm.tm_year + 1900,
			tm.tm_hour, tm.tm_min);
	}
	g_object_set(renderer, "text", buffer, NULL);
}

static void depth_data_func(GtkTreeViewColumn *col,
			    GtkCellRenderer *renderer,
			    GtkTreeModel *model,
			    GtkTreeIter *iter,
			    gpointer data)
{
	int depth, integer, frac, len, idx;
	char buffer[40];

	gtk_tree_model_get(model, iter, DIVE_INDEX, &idx, DIVE_DEPTH, &depth, -1);

	if (idx < 0) {
		*buffer = '\0';
	} else {
		switch (output_units.length) {
		case METERS:
			/* To tenths of meters */
			depth = (depth + 49) / 100;
			integer = depth / 10;
			frac = depth % 10;
			if (integer < 20)
				break;
			if (frac >= 5)
				integer++;
			frac = -1;
			break;
		case FEET:
			integer = mm_to_feet(depth) + 0.5;
			frac = -1;
			break;
		default:
			return;
		}
		len = snprintf(buffer, sizeof(buffer), "%d", integer);
		if (frac >= 0)
			len += snprintf(buffer+len, sizeof(buffer)-len, ".%d", frac);
	}
	g_object_set(renderer, "text", buffer, NULL);
}

static void duration_data_func(GtkTreeViewColumn *col,
			       GtkCellRenderer *renderer,
			       GtkTreeModel *model,
			       GtkTreeIter *iter,
			       gpointer data)
{
	unsigned int sec;
	int idx;
	char buffer[16];

	gtk_tree_model_get(model, iter, DIVE_INDEX, &idx, DIVE_DURATION, &sec, -1);
	if (idx < 0)
		*buffer = '\0';
	else
		snprintf(buffer, sizeof(buffer), "%d:%02d", sec / 60, sec % 60);

	g_object_set(renderer, "text", buffer, NULL);
}

static void temperature_data_func(GtkTreeViewColumn *col,
				  GtkCellRenderer *renderer,
				  GtkTreeModel *model,
				  GtkTreeIter *iter,
				  gpointer data)
{
	int value, idx;
	char buffer[80];

	gtk_tree_model_get(model, iter, DIVE_INDEX, &idx, DIVE_TEMPERATURE, &value, -1);

	*buffer = 0;
	if (idx >= 0 && value) {
		double deg;
		switch (output_units.temperature) {
		case CELSIUS:
			deg = mkelvin_to_C(value);
			break;
		case FAHRENHEIT:
			deg = mkelvin_to_F(value);
			break;
		default:
			return;
		}
		snprintf(buffer, sizeof(buffer), "%.1f", deg);
	}

	g_object_set(renderer, "text", buffer, NULL);
}

static void nr_data_func(GtkTreeViewColumn *col,
			   GtkCellRenderer *renderer,
			   GtkTreeModel *model,
			   GtkTreeIter *iter,
			   gpointer data)
{
	int idx, nr;
	char buffer[40];
	struct dive *dive;

	gtk_tree_model_get(model, iter, DIVE_INDEX, &idx, DIVE_NR, &nr, -1);
	if (idx < 0) {
		*buffer = '\0';
	} else {
		/* make dives that are not in trips stand out */
		dive = get_dive(idx);
		if (!DIVE_IN_TRIP(dive))
			snprintf(buffer, sizeof(buffer), "<b>%d</b>", nr);
		else
			snprintf(buffer, sizeof(buffer), "%d", nr);
	}
	g_object_set(renderer, "markup", buffer, NULL);
}

/*
 * Get "maximal" dive gas for a dive.
 * Rules:
 *  - Trimix trumps nitrox (highest He wins, O2 breaks ties)
 *  - Nitrox trumps air (even if hypoxic)
 * These are the same rules as the inter-dive sorting rules.
 */
static void get_dive_gas(struct dive *dive, int *o2_p, int *he_p, int *o2low_p)
{
	int i;
	int maxo2 = -1, maxhe = -1, mino2 = 1000;

	for (i = 0; i < MAX_CYLINDERS; i++) {
		cylinder_t *cyl = dive->cylinder + i;
		struct gasmix *mix = &cyl->gasmix;
		int o2 = mix->o2.permille;
		int he = mix->he.permille;

		if (cylinder_none(cyl))
			continue;
		if (!o2)
			o2 = AIR_PERMILLE;
		if (o2 < mino2)
			mino2 = o2;
		if (he > maxhe)
			goto newmax;
		if (he < maxhe)
			continue;
		if (o2 <= maxo2)
			continue;
newmax:
		maxhe = he;
		maxo2 = o2;
	}
	/* All air? Show/sort as "air"/zero */
	if (!maxhe && maxo2 == AIR_PERMILLE && mino2 == maxo2)
		maxo2 = mino2 = 0;
	*o2_p = maxo2;
	*he_p = maxhe;
	*o2low_p = mino2;
}

static int total_weight(struct dive *dive)
{
	int i, total_grams = 0;

	if (dive)
		for (i=0; i< MAX_WEIGHTSYSTEMS; i++)
			total_grams += dive->weightsystem[i].weight.grams;
	return total_grams;
}

static void weight_data_func(GtkTreeViewColumn *col,
			     GtkCellRenderer *renderer,
			     GtkTreeModel *model,
			     GtkTreeIter *iter,
			     gpointer data)
{
	int indx, decimals;
	double value;
	char buffer[80];
	struct dive *dive;

	gtk_tree_model_get(model, iter, DIVE_INDEX, &indx, -1);
	dive = get_dive(indx);
	value = get_weight_units(total_weight(dive), &decimals, NULL);
	if (value == 0.0)
		*buffer = '\0';
	else
		snprintf(buffer, sizeof(buffer), "%.*f", decimals, value);

	g_object_set(renderer, "text", buffer, NULL);
}

static gint nitrox_sort_func(GtkTreeModel *model,
	GtkTreeIter *iter_a,
	GtkTreeIter *iter_b,
	gpointer user_data)
{
	int index_a, index_b;
	struct dive *a, *b;
	int a_o2, b_o2;
	int a_he, b_he;
	int a_o2low, b_o2low;

	gtk_tree_model_get(model, iter_a, DIVE_INDEX, &index_a, -1);
	gtk_tree_model_get(model, iter_b, DIVE_INDEX, &index_b, -1);
	a = get_dive(index_a);
	b = get_dive(index_b);
	get_dive_gas(a, &a_o2, &a_he, &a_o2low);
	get_dive_gas(b, &b_o2, &b_he, &b_o2low);

	/* Sort by Helium first, O2 second */
	if (a_he == b_he) {
		if (a_o2 == b_o2)
			return a_o2low - b_o2low;
		return a_o2 - b_o2;
	}
	return a_he - b_he;
}

#define UTF8_ELLIPSIS "\xE2\x80\xA6"

static void nitrox_data_func(GtkTreeViewColumn *col,
			     GtkCellRenderer *renderer,
			     GtkTreeModel *model,
			     GtkTreeIter *iter,
			     gpointer data)
{
	int idx, o2, he, o2low;
	char buffer[80];
	struct dive *dive;

	gtk_tree_model_get(model, iter, DIVE_INDEX, &idx, -1);
	if (idx < 0) {
		*buffer = '\0';
		goto exit;
	}
	dive = get_dive(idx);
	get_dive_gas(dive, &o2, &he, &o2low);
	o2 = (o2 + 5) / 10;
	he = (he + 5) / 10;
	o2low = (o2low + 5) / 10;

	if (he)
		snprintf(buffer, sizeof(buffer), "%d/%d", o2, he);
	else if (o2)
		if (o2 == o2low)
			snprintf(buffer, sizeof(buffer), "%d", o2);
		else
			snprintf(buffer, sizeof(buffer), "%d" UTF8_ELLIPSIS "%d", o2low, o2);
	else
		strcpy(buffer, "air");
exit:
	g_object_set(renderer, "text", buffer, NULL);
}

/* Render the SAC data (integer value of "ml / min") */
static void sac_data_func(GtkTreeViewColumn *col,
			  GtkCellRenderer *renderer,
			  GtkTreeModel *model,
			  GtkTreeIter *iter,
			  gpointer data)
{
	int value, idx;
	const char *fmt;
	char buffer[16];
	double sac;

	gtk_tree_model_get(model, iter, DIVE_INDEX, &idx, DIVE_SAC, &value, -1);

	if (idx < 0 || !value) {
		*buffer = '\0';
		goto exit;
	}

	sac = value / 1000.0;
	switch (output_units.volume) {
	case LITER:
		fmt = "%4.1f";
		break;
	case CUFT:
		fmt = "%4.2f";
		sac = ml_to_cuft(sac * 1000);
		break;
	}
	snprintf(buffer, sizeof(buffer), fmt, sac);
exit:
	g_object_set(renderer, "text", buffer, NULL);
}

/* Render the OTU data (integer value of "OTU") */
static void otu_data_func(GtkTreeViewColumn *col,
			  GtkCellRenderer *renderer,
			  GtkTreeModel *model,
			  GtkTreeIter *iter,
			  gpointer data)
{
	int value, idx;
	char buffer[16];

	gtk_tree_model_get(model, iter, DIVE_INDEX, &idx, DIVE_OTU, &value, -1);

	if (idx < 0 || !value)
		*buffer = '\0';
	else
		snprintf(buffer, sizeof(buffer), "%d", value);

	g_object_set(renderer, "text", buffer, NULL);
}

/* calculate OTU for a dive */
static int calculate_otu(struct dive *dive)
{
	int i;
	double otu = 0.0;

	for (i = 1; i < dive->samples; i++) {
		int t;
		double po2;
		struct sample *sample = dive->sample + i;
		struct sample *psample = sample - 1;
		t = sample->time.seconds - psample->time.seconds;
		int o2 = dive->cylinder[sample->cylinderindex].gasmix.o2.permille;
		if (!o2)
			o2 = AIR_PERMILLE;
		po2 = o2 / 1000.0 * (sample->depth.mm + 10000) / 10000.0;
		if (po2 >= 0.5)
			otu += pow(po2 - 0.5, 0.83) * t / 30.0;
	}
	return otu + 0.5;
}
/*
 * Return air usage (in liters).
 */
static double calculate_airuse(struct dive *dive)
{
	double airuse = 0;
	int i;

	for (i = 0; i < MAX_CYLINDERS; i++) {
		pressure_t start, end;
		cylinder_t *cyl = dive->cylinder + i;
		int size = cyl->type.size.mliter;
		double kilo_atm;

		if (!size)
			continue;

		start = cyl->start.mbar ? cyl->start : cyl->sample_start;
		end = cyl->end.mbar ? cyl->end : cyl->sample_end;
		kilo_atm = (to_ATM(start) - to_ATM(end)) / 1000.0;

		/* Liters of air at 1 atm == milliliters at 1k atm*/
		airuse += kilo_atm * size;
	}
	return airuse;
}

static int calculate_sac(struct dive *dive)
{
	double airuse, pressure, sac;
	int duration, i;

	airuse = calculate_airuse(dive);
	if (!airuse)
		return 0;
	if (!dive->duration.seconds)
		return 0;

	/* find and eliminate long surface intervals */
	duration = dive->duration.seconds;
	for (i = 0; i < dive->samples; i++) {
		if (dive->sample[i].depth.mm < 100) { /* less than 10cm */
			int end = i + 1;
			while (end < dive->samples && dive->sample[end].depth.mm < 100)
				end++;
			/* we only want the actual surface time during a dive */
			if (end < dive->samples) {
				end--;
				duration -= dive->sample[end].time.seconds -
						dive->sample[i].time.seconds;
				i = end + 1;
			}
		}
	}
	/* Mean pressure in atm: 1 atm per 10m */
	pressure = 1 + (dive->meandepth.mm / 10000.0);
	sac = airuse / pressure * 60 / duration;

	/* milliliters per minute.. */
	return sac * 1000;
}

void update_cylinder_related_info(struct dive *dive)
{
	if (dive != NULL) {
		dive->sac = calculate_sac(dive);
		dive->otu = calculate_otu(dive);
	}
}

static void get_string(char **str, const char *s)
{
	int len;
	char *n;

	if (!s)
		s = "";
	len = strlen(s);
	if (len > 60)
		len = 60;
	n = malloc(len+1);
	memcpy(n, s, len);
	n[len] = 0;
	*str = n;
}

static void get_location(struct dive *dive, char **str)
{
	get_string(str, dive->location);
}

static void get_cylinder(struct dive *dive, char **str)
{
	get_string(str, dive->cylinder[0].type.description);
}

static void get_suit(struct dive *dive, char **str)
{
	get_string(str, dive->suit);
}

/*
 * Set up anything that could have changed due to editing
 * of dive information; we need to do this for both models,
 * so we simply call set_one_dive again with the non-current model
 */
/* forward declaration for recursion */
static gboolean set_one_dive(GtkTreeModel *model,
			     GtkTreePath *path,
			     GtkTreeIter *iter,
			     gpointer data);

static void fill_one_dive(struct dive *dive,
			  GtkTreeModel *model,
			  GtkTreeIter *iter)
{
	char *location, *cylinder, *suit;
	GtkTreeModel *othermodel;

	get_cylinder(dive, &cylinder);
	get_location(dive, &location);
	get_suit(dive, &suit);

	gtk_tree_store_set(GTK_TREE_STORE(model), iter,
		DIVE_NR, dive->number,
		DIVE_LOCATION, location,
		DIVE_CYLINDER, cylinder,
		DIVE_RATING, dive->rating,
		DIVE_SAC, dive->sac,
		DIVE_OTU, dive->otu,
		DIVE_TOTALWEIGHT, total_weight(dive),
		DIVE_SUIT, suit,
		-1);

	free(location);
	free(cylinder);
	free(suit);

	if (model == TREEMODEL(dive_list))
		othermodel = LISTMODEL(dive_list);
	else
		othermodel = TREEMODEL(dive_list);
	if (othermodel != MODEL(dive_list))
		/* recursive call */
		gtk_tree_model_foreach(othermodel, set_one_dive, dive);
}

static gboolean set_one_dive(GtkTreeModel *model,
			     GtkTreePath *path,
			     GtkTreeIter *iter,
			     gpointer data)
{
	int idx;
	struct dive *dive;

	/* Get the dive number */
	gtk_tree_model_get(model, iter, DIVE_INDEX, &idx, -1);
	if (idx < 0)
		return FALSE;
	dive = get_dive(idx);
	if (!dive)
		return TRUE;
	if (data && dive != data)
		return FALSE;

	fill_one_dive(dive, model, iter);
	return dive == data;
}

void flush_divelist(struct dive *dive)
{
	GtkTreeModel *model = MODEL(dive_list);

	gtk_tree_model_foreach(model, set_one_dive, dive);
}

void set_divelist_font(const char *font)
{
	PangoFontDescription *font_desc = pango_font_description_from_string(font);
	gtk_widget_modify_font(dive_list.tree_view, font_desc);
	pango_font_description_free(font_desc);
}

void update_dive_list_units(void)
{
	const char *unit;
	GtkTreeModel *model = MODEL(dive_list);

	(void) get_depth_units(0, NULL, &unit);
	gtk_tree_view_column_set_title(dive_list.depth, unit);

	(void) get_temp_units(0, &unit);
	gtk_tree_view_column_set_title(dive_list.temperature, unit);

	(void) get_weight_units(0, NULL, &unit);
	gtk_tree_view_column_set_title(dive_list.totalweight, unit);

	gtk_tree_model_foreach(model, set_one_dive, NULL);
}

void update_dive_list_col_visibility(void)
{
	gtk_tree_view_column_set_visible(dive_list.cylinder, visible_cols.cylinder);
	gtk_tree_view_column_set_visible(dive_list.temperature, visible_cols.temperature);
	gtk_tree_view_column_set_visible(dive_list.totalweight, visible_cols.totalweight);
	gtk_tree_view_column_set_visible(dive_list.suit, visible_cols.suit);
	gtk_tree_view_column_set_visible(dive_list.nitrox, visible_cols.nitrox);
	gtk_tree_view_column_set_visible(dive_list.sac, visible_cols.sac);
	gtk_tree_view_column_set_visible(dive_list.otu, visible_cols.otu);
	return;
}

<<<<<<< HEAD
static GList *find_matching_trip(timestamp_t when)
=======
/*
 * helper functions for dive_trip handling
 */

#ifdef DEBUG_TRIP
static void dump_trip_list(void)
{
	GList *p = NULL;
	int i=0;
	time_t last_time = 0;
	while ((p = NEXT_TRIP(p))) {
		dive_trip_t *dive_trip = DIVE_TRIP(p);
		struct tm *tm = gmtime(&dive_trip->when);
		if (dive_trip->when < last_time)
			printf("\n\ndive_trip_list OUT OF ORDER!!!\n\n\n");
		printf("%s trip %d to \"%s\" on %04u-%02u-%02u %02u:%02u:%02u\n",
			dive_trip->tripflag == AUTOGEN_TRIP ? "autogen " : "",
			++i, dive_trip->location,
			tm->tm_year + 1900, tm->tm_mon+1, tm->tm_mday, tm->tm_hour, tm->tm_min, tm->tm_sec);
		if (dive_trip->when_from_file && dive_trip->when != dive_trip->when_from_file) {
			tm = gmtime(&dive_trip->when_from_file);
			printf("originally on %04u-%02u-%02u %02u:%02u:%02u\n",	tm->tm_year + 1900,
				tm->tm_mon+1, tm->tm_mday, tm->tm_hour, tm->tm_min, tm->tm_sec);
		}
		last_time = dive_trip->when;
	}
	printf("-----\n");
}
#endif

/* this finds a trip that starts at precisely the time given */
static GList *find_trip(time_t when)
{
	GList *trip = dive_trip_list;
	while (trip && DIVE_TRIP(trip)->when < when)
		trip = trip->next;
	if (DIVE_TRIP(trip)->when == when) {
#ifdef DEBUG_TRIP
		struct tm *tm;
		tm = gmtime(&DIVE_TRIP(trip)->when);
		printf("found trip @ %04d-%02d-%02d %02d:%02d:%02d\n",
			tm->tm_year+1900, tm->tm_mon+1, tm->tm_mday,
			tm->tm_hour, tm->tm_min, tm->tm_sec);
#endif
		return trip;
	}
#ifdef DEBUG_TRIP
	printf("no matching trip\n");
#endif
	return NULL;
}

/* this finds the last trip that at or before the time given */
static GList *find_matching_trip(time_t when)
>>>>>>> a8e2fd10
{
	GList *trip = dive_trip_list;
	if (!trip || DIVE_TRIP(trip)->when > when) {
#ifdef DEBUG_TRIP
		printf("no matching trip\n");
#endif
		return NULL;
	}
	while (trip->next && DIVE_TRIP(trip->next)->when <= when)
		trip = trip->next;
#ifdef DEBUG_TRIP
	{
		struct tm *tm;
		tm = gmtime(&DIVE_TRIP(trip)->when);
		printf("found trip @ %04d-%02d-%02d %02d:%02d:%02d\n",
			tm->tm_year+1900, tm->tm_mon+1, tm->tm_mday,
			tm->tm_hour, tm->tm_min, tm->tm_sec);
	}
#endif
	return trip;
}

/* insert the trip into the dive_trip_list - but ensure you don't have
 * two trips for the same date; but if you have, make sure you don't
 * keep the one with less information */
void insert_trip(dive_trip_t **dive_trip_p)
{
	dive_trip_t *dive_trip = *dive_trip_p;
	GList *trip = dive_trip_list;
	while (trip && DIVE_TRIP(trip)->when < dive_trip->when)
		trip = trip->next;
	if (trip && DIVE_TRIP(trip)->when == dive_trip->when) {
		if (! DIVE_TRIP(trip)->location)
			DIVE_TRIP(trip)->location = dive_trip->location;
		*dive_trip_p = DIVE_TRIP(trip);
	} else {
		dive_trip_list = g_list_insert_before(dive_trip_list, trip, *dive_trip_p);
	}
#ifdef DEBUG_TRIP
	dump_trip_list();
#endif
}

static inline void delete_trip(GList *trip)
{
	dive_trip_list = g_list_delete_link(dive_trip_list, trip);
#ifdef DEBUG_TRIP
	dump_trip_list();
#endif
}
static dive_trip_t *create_and_hookup_trip_from_dive(struct dive *dive)
{
	dive_trip_t *dive_trip = calloc(sizeof(dive_trip_t),1);
	dive_trip->when = dive->when;
	if (dive->location)
		dive_trip->location = strdup(dive->location);
	insert_trip(&dive_trip);
	dive->divetrip = dive_trip;
	dive->tripflag = IN_TRIP;
	return dive_trip;
}

/* check that a dive should be in a trip starting at 'when'
 * first the regular check (dive is before the trip start, but within the
 * threshold)
 * then for dives that are after the trip start we walk back to the dive
 * that starts at when and check on the way that there is no ungrouped
 * dive and no break beyond the 3 day threshold between dives that
 * haven't already been assigned to this trip */
static gboolean dive_can_be_in_trip(int idx, dive_trip_t *dive_trip)
{
	struct dive *dive, *pdive;
	int i = idx;
	timestamp_t when = dive_trip->when;

	dive = get_dive(idx);
	/* if the dive is before the trip start but within the threshold
	 * then just accept it, otherwise reject it */
	if (dive->when < when) {
		if (DIVE_FITS_TRIP(dive, dive_trip))
			return TRUE;
		else
			return FALSE;
	}

	while (--i >= 0) {
		pdive = get_dive(i);
		/* an ungrouped dive cannot be in the middle of a trip
		 * also, if there are two consecutive dives that are too far apart
		 * that aren't both already labeled as 'in trip' (which shows that
		 * this was manually done so we shouldn't override that) */
		if ( UNGROUPED_DIVE(pdive) ||
			(! (DIVE_IN_TRIP(pdive) && DIVE_IN_TRIP(dive)) &&
			 dive->when - pdive->when > TRIP_THRESHOLD)) {
			return FALSE;
		}
		if (pdive->when == when)
			/* done - we have reached the first dive in the trip */
			return TRUE;
		dive = pdive;
	}
	/* we should never get here */
	return TRUE;
}

static void fill_dive_list(void)
{
	int i;
	GtkTreeIter iter, parent_iter, *parent_ptr = NULL;
	GtkTreeStore *liststore, *treestore;
	dive_trip_t *last_trip = NULL;
	GList *trip;
	dive_trip_t *dive_trip = NULL;

	/* if we have pre-existing trips, start on the last one */
	trip = g_list_last(dive_trip_list);

	treestore = TREESTORE(dive_list);
	liststore = LISTSTORE(dive_list);

	i = dive_table.nr;
	while (--i >= 0) {
		struct dive *dive = get_dive(i);

		/* make sure we display the first date of the trip in previous summary */
		if (dive_trip && parent_ptr) {
			gtk_tree_store_set(treestore, parent_ptr,
					DIVE_DATE, dive_trip->when,
					DIVE_LOCATION, dive_trip->location,
					-1);
		}
		/* the dive_trip info might have been killed by a previous UNGROUPED dive */
		if (trip)
			dive_trip = DIVE_TRIP(trip);
		/* tripflag defines how dives are handled;
		 * TF_NONE "not handled yet" - create time based group if autogroup == TRUE
		 * NO_TRIP "set as no group" - simply leave at top level
		 * IN_TRIP "use the trip with the largest trip time (when) that is <= this dive"
		 */
		if (UNGROUPED_DIVE(dive)) {
			/* first dives that go to the top level */
			parent_ptr = NULL;
			dive_trip = NULL;
		} else if (autogroup && DIVE_NEEDS_TRIP(dive)){
			/* if we already have existing trips there are up to two trips that this
			 * could potentially be part of.
			 * Let's see if there is a matching one already */
			GList *matching_trip;
			matching_trip = find_matching_trip(dive->when);
			if (matching_trip && dive_can_be_in_trip(i, DIVE_TRIP(matching_trip))) {
				trip = matching_trip;
			} else {
				/* is there a trip we can extend ? */
				if (! matching_trip && dive_trip) {
					/* careful - this is before the first trip
					   yet we have a trip we're looking at; make
					   sure that is indeed the first trip */
					dive_trip = DIVE_TRIP(dive_trip_list);
					trip = dive_trip_list;
				}
				/* maybe we can extend the current trip */
				if (! (dive_trip && dive_can_be_in_trip(i, dive_trip))) {
					/* seems like neither of these trips work, so create
					 * a new one; all fields default to 0 and get filled
					 * in further down */
					parent_ptr = NULL;
					dive_trip = create_and_hookup_trip_from_dive(dive);
<<<<<<< HEAD
					dive_trip->tripflag = IN_TRIP;
					trip = FIND_TRIP(&dive_trip->when);
=======
					dive_trip->tripflag = AUTOGEN_TRIP;
					trip = find_trip(dive_trip->when);
>>>>>>> a8e2fd10
				}
			}
			if (trip)
				dive_trip = DIVE_TRIP(trip);
		} else if (DIVE_IN_TRIP(dive)) {
			trip = find_matching_trip(dive->when);
			if (trip)
				dive_trip = DIVE_TRIP(trip);
			else
				printf ("data seems inconsistent - dive claims to be in dive trip "
					"yet there appears to be no matching trip\n"
					"Trying to recover\n");
		} else {
			/* dive is not in a trip and we aren't autogrouping */
			dive_trip = NULL;
			parent_ptr = NULL;
		}
		/* update dive as part of dive_trip and
		 * (if necessary) update dive_trip time and location */
		if (dive_trip) {
			if(DIVE_NEEDS_TRIP(dive))
				dive->tripflag = ASSIGNED_TRIP;
			dive->divetrip = dive_trip;
			if (dive_trip->when > dive->when)
				dive_trip->when = dive->when;
			if (!dive_trip->location && dive->location)
				dive_trip->location = dive->location;
			if (dive_trip != last_trip) {
				last_trip = dive_trip;
				/* create trip entry */
				gtk_tree_store_append(treestore, &parent_iter, NULL);
				parent_ptr = &parent_iter;
				/* a duration of 0 (and negative index) identifies a group */
				gtk_tree_store_set(treestore, parent_ptr,
						DIVE_INDEX, -1,
						DIVE_DATE, dive_trip->when,
						DIVE_LOCATION, dive_trip->location,
						DIVE_DURATION, 0,
						-1);
			}
		}

		/* store dive */
		update_cylinder_related_info(dive);
		gtk_tree_store_append(treestore, &iter, parent_ptr);
		gtk_tree_store_set(treestore, &iter,
			DIVE_INDEX, i,
			DIVE_NR, dive->number,
			DIVE_DATE, dive->when,
			DIVE_DEPTH, dive->maxdepth,
			DIVE_DURATION, dive->duration.seconds,
			DIVE_LOCATION, dive->location,
			DIVE_RATING, dive->rating,
			DIVE_TEMPERATURE, dive->watertemp.mkelvin,
			DIVE_SAC, 0,
			-1);
		gtk_tree_store_append(liststore, &iter, NULL);
		gtk_tree_store_set(liststore, &iter,
			DIVE_INDEX, i,
			DIVE_NR, dive->number,
			DIVE_DATE, dive->when,
			DIVE_DEPTH, dive->maxdepth,
			DIVE_DURATION, dive->duration.seconds,
			DIVE_LOCATION, dive->location,
			DIVE_RATING, dive->rating,
			DIVE_TEMPERATURE, dive->watertemp.mkelvin,
			DIVE_TOTALWEIGHT, 0,
			DIVE_SUIT, dive->suit,
			DIVE_SAC, 0,
			-1);
#ifdef DEBUG_TRIP
		dump_trip_list();
#endif
	}

	/* make sure we display the first date of the trip in previous summary */
	if (parent_ptr && dive_trip)
		gtk_tree_store_set(treestore, parent_ptr,
				DIVE_DATE, dive_trip->when,
				DIVE_LOCATION, dive_trip->location,
				-1);
	update_dive_list_units();
	if (gtk_tree_model_get_iter_first(MODEL(dive_list), &iter)) {
		GtkTreeSelection *selection;

		/* select the last dive (and make sure it's an actual dive that is selected) */
		gtk_tree_model_get(MODEL(dive_list), &iter, DIVE_INDEX, &selected_dive, -1);
		first_leaf(MODEL(dive_list), &iter, &selected_dive);
		selection = gtk_tree_view_get_selection(GTK_TREE_VIEW(dive_list.tree_view));
		gtk_tree_selection_select_iter(selection, &iter);
	}
}

void dive_list_update_dives(void)
{
	gtk_tree_store_clear(TREESTORE(dive_list));
	gtk_tree_store_clear(LISTSTORE(dive_list));
	fill_dive_list();
	repaint_dive();
}

static struct divelist_column {
	const char *header;
	data_func_t data;
	sort_func_t sort;
	unsigned int flags;
	int *visible;
} dl_column[] = {
	[DIVE_NR] = { "#", nr_data_func, NULL, ALIGN_RIGHT | UNSORTABLE },
	[DIVE_DATE] = { "Date", date_data_func, NULL, ALIGN_LEFT },
	[DIVE_RATING] = { UTF8_BLACKSTAR, star_data_func, NULL, ALIGN_LEFT },
	[DIVE_DEPTH] = { "ft", depth_data_func, NULL, ALIGN_RIGHT },
	[DIVE_DURATION] = { "min", duration_data_func, NULL, ALIGN_RIGHT },
	[DIVE_TEMPERATURE] = { UTF8_DEGREE "F", temperature_data_func, NULL, ALIGN_RIGHT, &visible_cols.temperature },
	[DIVE_TOTALWEIGHT] = { "lbs", weight_data_func, NULL, ALIGN_RIGHT, &visible_cols.totalweight },
	[DIVE_SUIT] = { "Suit", NULL, NULL, ALIGN_LEFT, &visible_cols.suit },
	[DIVE_CYLINDER] = { "Cyl", NULL, NULL, 0, &visible_cols.cylinder },
	[DIVE_NITROX] = { "O" UTF8_SUBSCRIPT_2 "%", nitrox_data_func, nitrox_sort_func, 0, &visible_cols.nitrox },
	[DIVE_SAC] = { "SAC", sac_data_func, NULL, 0, &visible_cols.sac },
	[DIVE_OTU] = { "OTU", otu_data_func, NULL, 0, &visible_cols.otu },
	[DIVE_LOCATION] = { "Location", NULL, NULL, ALIGN_LEFT },
};


static GtkTreeViewColumn *divelist_column(struct DiveList *dl, struct divelist_column *col)
{
	int index = col - &dl_column[0];
	const char *title = col->header;
	data_func_t data_func = col->data;
	sort_func_t sort_func = col->sort;
	unsigned int flags = col->flags;
	int *visible = col->visible;
	GtkWidget *tree_view = dl->tree_view;
	GtkTreeStore *treemodel = dl->treemodel;
	GtkTreeStore *listmodel = dl->listmodel;
	GtkTreeViewColumn *ret;

	if (visible && !*visible)
		flags |= INVISIBLE;
	ret = tree_view_column(tree_view, index, title, data_func, flags);
	if (sort_func) {
		/* the sort functions are needed in the corresponding models */
		if (index == DIVE_DATE)
			gtk_tree_sortable_set_sort_func(GTK_TREE_SORTABLE(treemodel), index, sort_func, NULL, NULL);
		else
			gtk_tree_sortable_set_sort_func(GTK_TREE_SORTABLE(listmodel), index, sort_func, NULL, NULL);
	}
	return ret;
}

/*
 * This is some crazy crap. The only way to get default focus seems
 * to be to grab focus as the widget is being shown the first time.
 */
static void realize_cb(GtkWidget *tree_view, gpointer userdata)
{
	gtk_widget_grab_focus(tree_view);
}

/*
 * Double-clicking on a group entry will expand a collapsed group
 * and vice versa.
 */
static void collapse_expand(GtkTreeView *tree_view, GtkTreePath *path)
{
	if (!gtk_tree_view_row_expanded(tree_view, path))
		gtk_tree_view_expand_row(tree_view, path, FALSE);
	else
		gtk_tree_view_collapse_row(tree_view, path);

}

/* Double-click on a dive list */
static void row_activated_cb(GtkTreeView *tree_view,
			GtkTreePath *path,
			GtkTreeViewColumn *column,
			gpointer userdata)
{
	int index;
	GtkTreeIter iter;

	if (!gtk_tree_model_get_iter(MODEL(dive_list), &iter, path))
		return;

	gtk_tree_model_get(MODEL(dive_list), &iter, DIVE_INDEX, &index, -1);
	/* a negative index is special for the "group by date" entries */
	if (index < 0) {
		collapse_expand(tree_view, path);
		return;
	}
	edit_dive_info(get_dive(index));
}

void add_dive_cb(GtkWidget *menuitem, gpointer data)
{
	struct dive *dive;

	dive = alloc_dive();
	if (add_new_dive(dive)) {
		record_dive(dive);
		report_dives(TRUE);
		return;
	}
	free(dive);
}

void edit_trip_cb(GtkWidget *menuitem, GtkTreePath *path)
{
	GtkTreeIter iter;
<<<<<<< HEAD
	timestamp_t when;
	struct dive *dive_trip;
=======
	time_t when;
	dive_trip_t *dive_trip;
>>>>>>> a8e2fd10
	GList *trip;

	gtk_tree_model_get_iter(MODEL(dive_list), &iter, path);
	gtk_tree_model_get(MODEL(dive_list), &iter, DIVE_DATE, &when, -1);
<<<<<<< HEAD
	trip = FIND_TRIP(&when);
=======
	trip = find_trip(when);
>>>>>>> a8e2fd10
	dive_trip = DIVE_TRIP(trip);
	if (edit_trip(dive_trip))
		gtk_tree_store_set(STORE(dive_list), &iter, DIVE_LOCATION, dive_trip->location, -1);
}

void edit_selected_dives_cb(GtkWidget *menuitem, gpointer data)
{
	edit_multi_dive_info(NULL);
}

void edit_dive_from_path_cb(GtkWidget *menuitem, GtkTreePath *path)
{
	struct dive *dive = dive_from_path(path);

	edit_multi_dive_info(dive);
}

static void expand_all_cb(GtkWidget *menuitem, GtkTreeView *tree_view)
{
	gtk_tree_view_expand_all(tree_view);
}

static void collapse_all_cb(GtkWidget *menuitem, GtkTreeView *tree_view)
{
	gtk_tree_view_collapse_all(tree_view);
}

/* copy the node and return the index */
static int copy_tree_node(GtkTreeIter *a, GtkTreeIter *b)
{
	struct dive store_dive;
	int totalweight, idx;
	char *cylinder_text;

	gtk_tree_model_get(MODEL(dive_list), a,
		DIVE_INDEX, &idx,
		DIVE_NR, &store_dive.number,
		DIVE_DATE, &store_dive.when,
		DIVE_RATING, &store_dive.rating,
		DIVE_DEPTH, &store_dive.maxdepth,
		DIVE_DURATION, &store_dive.duration,
		DIVE_TEMPERATURE, &store_dive.watertemp.mkelvin,
		DIVE_TOTALWEIGHT, &totalweight,
		DIVE_SUIT, &store_dive.suit,
		DIVE_CYLINDER, &cylinder_text,
		DIVE_SAC, &store_dive.sac,
		DIVE_OTU, &store_dive.otu,
		DIVE_LOCATION, &store_dive.location,
		-1);
	gtk_tree_store_set(STORE(dive_list), b,
		DIVE_INDEX, idx,
		DIVE_NR, store_dive.number,
		DIVE_DATE, store_dive.when,
		DIVE_RATING, store_dive.rating,
		DIVE_DEPTH, store_dive.maxdepth,
		DIVE_DURATION, store_dive.duration,
		DIVE_TEMPERATURE, store_dive.watertemp.mkelvin,
		DIVE_TOTALWEIGHT, totalweight,
		DIVE_SUIT, store_dive.suit,
		DIVE_CYLINDER, cylinder_text,
		DIVE_SAC, store_dive.sac,
		DIVE_OTU, store_dive.otu,
		DIVE_LOCATION, store_dive.location,
		-1);
	return idx;
}

/* to avoid complicated special cases based on ordering or number of children,
   we always take the first and last child and pick the smaller timestamp_t (which
   works regardless of ordering and also with just one child) */
static void update_trip_timestamp(GtkTreeIter *parent, dive_trip_t *divetrip)
{
	GtkTreeIter first_child, last_child;
	int nr;
	timestamp_t t1, t2, tnew;

	if (gtk_tree_store_iter_depth(STORE(dive_list), parent) != 0 ||
		gtk_tree_model_iter_n_children(MODEL(dive_list), parent) == 0)
		return;
	nr = gtk_tree_model_iter_n_children(MODEL(dive_list), parent);
	gtk_tree_model_iter_nth_child(MODEL(dive_list), &first_child, parent, 0);
	gtk_tree_model_get(MODEL(dive_list), &first_child, DIVE_DATE, &t1, -1);
	gtk_tree_model_iter_nth_child(MODEL(dive_list), &last_child, parent, nr - 1);
	gtk_tree_model_get(MODEL(dive_list), &last_child, DIVE_DATE, &t2, -1);
	tnew = MIN(t1, t2);
	gtk_tree_store_set(STORE(dive_list), parent, DIVE_DATE, tnew, -1);
	if (divetrip)
		divetrip->when = tnew;
}

/* move dive_iter, which is a child of old_trip (could be NULL) to new_trip (could be NULL);
 * either of the trips being NULL means that this was (or will be) a dive without a trip;
 * update the dive trips (especially the starting times) accordingly
 * maintain the selected status of the dive
 * IMPORTANT - the move needs to keep the tree consistant - so no out of order moving... */
static GtkTreeIter *move_dive_between_trips(GtkTreeIter *dive_iter, GtkTreeIter *old_trip, GtkTreeIter *new_trip,
					GtkTreeIter *sibling, gboolean before)
{
	int idx;
<<<<<<< HEAD
	timestamp_t old_when, new_when;
	struct dive *dive, *old_divetrip, *new_divetrip;
=======
	time_t old_when, new_when;
	struct dive *dive;
	dive_trip_t *old_divetrip, *new_divetrip;
>>>>>>> a8e2fd10
	GtkTreeIter *new_iter = malloc(sizeof(GtkTreeIter));

	if (before)
		gtk_tree_store_insert_before(STORE(dive_list), new_iter, new_trip, sibling);
	else
		gtk_tree_store_insert_after(STORE(dive_list), new_iter, new_trip, sibling);
	idx = copy_tree_node(dive_iter, new_iter);
	gtk_tree_model_get(MODEL(dive_list), new_iter, DIVE_INDEX, &idx, -1);
	dive = get_dive(idx);
	gtk_tree_store_remove(STORE(dive_list), dive_iter);
	if (old_trip) {
		gtk_tree_model_get(MODEL(dive_list), old_trip, DIVE_DATE, &old_when, -1);
		old_divetrip = DIVE_TRIP(find_matching_trip(old_when));
		update_trip_timestamp(old_trip, old_divetrip);
	}
	if (new_trip) {
		gtk_tree_model_get(MODEL(dive_list), new_trip, DIVE_DATE, &new_when, -1);
		new_divetrip = dive->divetrip;
		update_trip_timestamp(new_trip, new_divetrip);
	}
	if (dive->selected) {
		GtkTreeSelection *selection = gtk_tree_view_get_selection(GTK_TREE_VIEW(dive_list.tree_view));
		gtk_tree_selection_select_iter(selection, new_iter);
	}
	return new_iter;
}

/* this gets called when we are on a top level dive and we know that the previous
 * top level node is a trip; if multiple consecutive dives are selected, they are
 * all merged into the previous trip*/
static void merge_dive_into_trip_above_cb(GtkWidget *menuitem, GtkTreePath *path)
{
	int idx;
	GtkTreeIter dive_iter, trip_iter, prev_iter;
	GtkTreePath *trip_path;
	struct dive *dive, *prev_dive;

	/* get the path and iter for the trip and the last dive of that trip */
	trip_path = gtk_tree_path_copy(path);
	(void)gtk_tree_path_prev(trip_path);
	gtk_tree_model_get_iter(MODEL(dive_list), &trip_iter, trip_path);
	gtk_tree_model_get_iter(MODEL(dive_list), &dive_iter, path);
	gtk_tree_model_iter_nth_child(MODEL(dive_list), &prev_iter, &trip_iter,
				gtk_tree_model_iter_n_children(MODEL(dive_list), &trip_iter) - 1);
	gtk_tree_model_get(MODEL(dive_list), &dive_iter, DIVE_INDEX, &idx, -1);
	dive = get_dive(idx);
	gtk_tree_model_get(MODEL(dive_list), &prev_iter, DIVE_INDEX, &idx, -1);
	prev_dive = get_dive(idx);
	/* add the dive to the trip */
	for (;;) {
		dive->divetrip = prev_dive->divetrip;
		dive->tripflag = IN_TRIP;
		(void)move_dive_between_trips(&dive_iter, NULL, &trip_iter, NULL, TRUE);
		prev_dive = dive;
		/* by merging the dive into the trip above the path now points to the next
		   top level entry. If that iter exists, it's also a dive and both this dive
		   and that next dive are selected, continue merging dives into the trip */
		if (!gtk_tree_model_get_iter(MODEL(dive_list), &dive_iter, path))
			break;
		gtk_tree_model_get(MODEL(dive_list), &dive_iter, DIVE_INDEX, &idx, -1);
		if (idx < 0)
			break;
		dive = get_dive(idx);
		if (!dive->selected || !prev_dive->selected)
			break;
	}
	mark_divelist_changed(TRUE);
}

static void turn_dive_into_trip(GtkTreePath *path)
{
	GtkTreeIter iter, *newiter, newparent;
	GtkTreePath *treepath;
	timestamp_t when;
	char *location;
	int idx;
	struct dive *dive;
	dive_trip_t *dive_trip;

	/* this is a dive on the top level, insert trip AFTER it, populate its date / location, and
	 * then move the dive below that trip */
	gtk_tree_model_get_iter(MODEL(dive_list), &iter, path);
	gtk_tree_store_insert_after(STORE(dive_list), &newparent, NULL, &iter);
	gtk_tree_model_get(MODEL(dive_list), &iter,
			DIVE_INDEX, &idx, DIVE_DATE, &when, DIVE_LOCATION, &location, -1);
	gtk_tree_store_set(STORE(dive_list), &newparent,
			DIVE_INDEX, -1, DIVE_DATE, when, DIVE_LOCATION, location, -1);
	free(location);
	newiter = move_dive_between_trips(&iter, NULL, &newparent, NULL, FALSE);
	treepath = gtk_tree_model_get_path(MODEL(dive_list), newiter);
	gtk_tree_view_expand_to_path(GTK_TREE_VIEW(dive_list.tree_view), treepath);
	dive = get_dive(idx);
	/* this trip is intentionally created so it should be treated as if
	 * it was read from a file */
	dive_trip = create_and_hookup_trip_from_dive(dive);
	dive_trip->when_from_file = dive_trip->when;
}

/* we know that path is pointing at a dive in a trip and are asked to split this trip into two */
static void insert_trip_before(GtkTreePath *path)
{
	GtkTreeIter iter, prev_iter, parent, newparent, nextsibling;
	GtkTreePath *treepath, *prev_path;
	struct dive *dive, *prev_dive;
	dive_trip_t *new_divetrip;
	int idx, nr, i;

	gtk_tree_model_get_iter(MODEL(dive_list), &iter, path);
	prev_path = gtk_tree_path_copy(path);
	if (!gtk_tree_path_prev(prev_path) ||
	    !gtk_tree_model_iter_parent(MODEL(dive_list), &parent, &iter))
		return;
	gtk_tree_model_get_iter(MODEL(dive_list), &prev_iter, prev_path);
	gtk_tree_model_get(MODEL(dive_list), &prev_iter, DIVE_INDEX, &idx, -1);
	prev_dive = get_dive(idx);
	gtk_tree_store_insert_after(STORE(dive_list), &newparent, NULL, &parent);
	copy_tree_node(&parent, &newparent);
	gtk_tree_model_get(MODEL(dive_list), &iter, DIVE_INDEX, &idx, -1);
	dive = get_dive(idx);
	/* make sure that the timestamp_t of the previous divetrip is correct before
	 * inserting a new one */
	if (dive->when < prev_dive->when)
		if (prev_dive->divetrip && prev_dive->divetrip->when < prev_dive->when)
			prev_dive->divetrip->when = prev_dive->when;
	new_divetrip = create_and_hookup_trip_from_dive(dive);

	/* in order for the data structures to stay consistent we need to walk from
	 * the last child backwards to this one. The easiest way seems to be to do
	 * this with the nth iterator API */
	nr = gtk_tree_model_iter_n_children(MODEL(dive_list), &parent);
	for (i = nr - 1; i >= 0; i--) {
		gtk_tree_model_iter_nth_child(MODEL(dive_list), &nextsibling, &parent, i);
		treepath = gtk_tree_model_get_path(MODEL(dive_list), &nextsibling);
		gtk_tree_model_get(MODEL(dive_list), &nextsibling, DIVE_INDEX, &idx, -1);
		dive = get_dive(idx);
		dive->divetrip = new_divetrip;
		if (dive->when < dive->divetrip->when)
			dive->divetrip->when = dive->when;
		(void) move_dive_between_trips(&nextsibling, &parent, &newparent, NULL, FALSE);
		if (gtk_tree_path_compare(path, treepath) == 0)
			/* we copied the dive we were called with; we are done */
			break;
	}
	/* treat this divetrip as if it had been read from a file */
	new_divetrip->when_from_file = new_divetrip->when;
	treepath = gtk_tree_model_get_path(MODEL(dive_list), &newparent);
	gtk_tree_view_expand_to_path(GTK_TREE_VIEW(dive_list.tree_view), treepath);
#ifdef DEBUG_TRIP
	dump_trip_list();
#endif
}

static void insert_trip_before_cb(GtkWidget *menuitem, GtkTreePath *path)
{
	/* is this splitting a trip or turning a dive into a trip? */
	if (gtk_tree_path_get_depth(path) == 2) {
		insert_trip_before(path);
	} else { /* this is a top level dive */
		struct dive *dive, *next_dive;
		GtkTreePath *next_path;

		dive = dive_from_path(path);
		turn_dive_into_trip(path);
		/* if the dive was selected and the next dive was selected, too,
		 * then all of them should be part of the new trip */
		if (dive->selected) {
			next_path = gtk_tree_path_copy(path);
			gtk_tree_path_next(next_path);
			next_dive = dive_from_path(next_path);
			if (next_dive && next_dive->selected)
				merge_dive_into_trip_above_cb(menuitem, next_path);
		}
	}
	mark_divelist_changed(TRUE);
}

static void remove_from_trip(GtkTreePath *path)
{
	GtkTreeIter iter, nextiter, *newiter, parent;
	GtkTreePath *nextpath;
	struct dive *dive;
	int idx;

	gtk_tree_model_get_iter(MODEL(dive_list), &iter, path);
	if (!gtk_tree_model_iter_parent(MODEL(dive_list), &parent, &iter))
		return;
	/* if this isn't the last dive in a trip we simply split the trip
	   in two right after this dive */
	nextpath = gtk_tree_path_copy(path);
	gtk_tree_path_next(nextpath);
	if (gtk_tree_model_get_iter(MODEL(dive_list), &nextiter, nextpath))
		insert_trip_before(nextpath);
	/* now move the dive to the top level, as sibling after its former parent */
	newiter = move_dive_between_trips(&iter, &parent, NULL, &parent, FALSE);
	gtk_tree_model_get(MODEL(dive_list), newiter, DIVE_INDEX, &idx, -1);
	dive = get_dive(idx);
	if (dive->selected) {
		GtkTreeSelection *selection = gtk_tree_view_get_selection(GTK_TREE_VIEW(dive_list.tree_view));
		gtk_tree_selection_select_iter(selection, newiter);
	}
	/* if this was the last dive on the trip, remove the trip */
	if (! gtk_tree_model_iter_has_child(MODEL(dive_list), &parent)) {
		gtk_tree_store_remove(STORE(dive_list), &parent);
<<<<<<< HEAD
		delete_trip(FIND_TRIP(&dive->divetrip->when));
=======
		delete_trip(find_trip(dive->divetrip->when));
>>>>>>> a8e2fd10
		free(dive->divetrip);
	}
	/* mark the dive as intentionally at the top level */
	dive->tripflag = NO_TRIP;
	dive->divetrip = NULL;
#ifdef DEBUG_TRIP
	dump_trip_list();
#endif
}

static void remove_rowref_from_trip(gpointer data, gpointer user_data)
{
	GtkTreeRowReference *rowref = data;
	GtkTreePath *path = gtk_tree_row_reference_get_path(rowref);
	if (path)
		remove_from_trip(path);
}

static gboolean add_rowref_if_selected(GtkTreeModel *model, GtkTreePath *path,
					GtkTreeIter *iter, gpointer data)
{
	GList **rowref_list = data;
	int idx;
	struct dive *dive;

	gtk_tree_model_get(MODEL(dive_list), iter, DIVE_INDEX, &idx, -1);
	if (idx >=0 ) {
		dive = get_dive(idx);
		if (dive->selected) {
			/* we need to store the Row References as those
			   stay valid across modifications of the model */
			GtkTreeRowReference *rowref;
			rowref = gtk_tree_row_reference_new(TREEMODEL(dive_list), path);
			*rowref_list = g_list_append(*rowref_list, rowref);
		}
	}
	return FALSE; /* continue foreach loop */
}

static void remove_from_trip_cb(GtkWidget *menuitem, GtkTreePath *path)
{
	GtkTreeIter iter, parent;
	struct dive *dive;
	int idx;

	gtk_tree_model_get_iter(MODEL(dive_list), &iter, path);
	if (!gtk_tree_model_iter_parent(MODEL(dive_list), &parent, &iter))
		return;
	gtk_tree_model_get(MODEL(dive_list), &iter, DIVE_INDEX, &idx, -1);
	if (idx < 0 )
		return;
	dive = get_dive(idx);
	if (dive->selected) {
		/* remove all the selected dives
		   since removing the dives from trips changes the model we need to
		   take the extra step of acquiring rowrefs before actually moving dives */
		GList *rowref_list = NULL;
		gtk_tree_model_foreach(MODEL(dive_list), add_rowref_if_selected, &rowref_list);
		/* We need to walk that list backwards as otherwise
		   the newly insered trips below dives that were
		   removed also mess with the validity */
		rowref_list = g_list_reverse(rowref_list);
		g_list_foreach(rowref_list, remove_rowref_from_trip, NULL);

	} else {
		/* just remove the dive the mouse pointer is on */
		remove_from_trip(path);
	}
	mark_divelist_changed(TRUE);
}

void remove_trip(GtkTreePath *trippath, gboolean force_no_trip)
{
	GtkTreeIter newiter, parent, child, *lastiter = &parent;
	struct dive *dive;
	dive_trip_t *dive_trip = NULL;
	int idx;
	GtkTreePath *childpath;
	GtkTreeSelection *selection = gtk_tree_view_get_selection(GTK_TREE_VIEW(dive_list.tree_view));

	/* what a pain - we can't just move the nodes, we have to
	 * create new ones and delete the existing ones instead */
	gtk_tree_model_get_iter(MODEL(dive_list), &parent, trippath);
	childpath = gtk_tree_path_copy(trippath);
	gtk_tree_path_down(childpath);
	for (;;) {
		if( ! gtk_tree_model_get_iter(MODEL(dive_list), &child, childpath))
			break;
		gtk_tree_store_insert_after(STORE(dive_list), &newiter, NULL, lastiter);
		copy_tree_node(&child, &newiter);
		/* we need to track what was selected */
		gtk_tree_model_get(MODEL(dive_list), &child, DIVE_INDEX, &idx, -1);
		dive = get_dive(idx);
		if (dive->selected)
			gtk_tree_selection_select_iter(selection, &newiter);
		if (force_no_trip)
			dive->tripflag = NO_TRIP;
		else
			dive->tripflag = TF_NONE;
		if (!dive_trip)
			dive_trip = dive->divetrip;
		dive->divetrip = NULL;
		/* this removes the child - now childpath points to the next child */
		gtk_tree_store_remove(STORE(dive_list), &child);
		lastiter = &newiter;
	}
	/* finally, remove the trip */
	gtk_tree_store_remove(STORE(dive_list), &parent);
<<<<<<< HEAD
	delete_trip(FIND_TRIP(&dive_trip->when));
=======
	delete_trip(find_trip(dive_trip->when));
>>>>>>> a8e2fd10
	free(dive_trip);
#ifdef DEBUG_TRIP
	dump_trip_list();
#endif
}

void remove_trip_cb(GtkWidget *menuitem, GtkTreePath *trippath)
{
	remove_trip(trippath, TRUE);
	mark_divelist_changed(TRUE);
}

void merge_trips_cb(GtkWidget *menuitem, GtkTreePath *trippath)
{
	GtkTreePath *prevpath;
	GtkTreeIter thistripiter, prevtripiter, newiter, iter;
	GtkTreeModel *tm = MODEL(dive_list);
	GList *trip, *prevtrip;
	timestamp_t when;

	/* this only gets called when we are on a trip and there is another trip right before */
	prevpath = gtk_tree_path_copy(trippath);
	gtk_tree_path_prev(prevpath);
	gtk_tree_model_get_iter(tm, &thistripiter, trippath);
	gtk_tree_model_get(tm, &thistripiter, DIVE_DATE, &when, -1);
	trip = find_matching_trip(when);
	gtk_tree_model_get_iter(tm, &prevtripiter, prevpath);
	gtk_tree_model_get(tm, &prevtripiter, DIVE_DATE, &when, -1);
	prevtrip = find_matching_trip(when);
	while (gtk_tree_model_iter_children(tm, &iter, &thistripiter)) {
		int idx;
		gtk_tree_store_insert_before(STORE(dive_list), &newiter, &prevtripiter, NULL);
		idx = copy_tree_node(&iter, &newiter);
		gtk_tree_store_remove(STORE(dive_list), &iter);
		get_dive(idx)->divetrip = DIVE_TRIP(prevtrip);
	}
	update_trip_timestamp(&prevtripiter, DIVE_TRIP(prevtrip));
	free(DIVE_TRIP(trip));
	delete_trip(trip);
	gtk_tree_store_remove(STORE(dive_list), &thistripiter);
	mark_divelist_changed(TRUE);
}

/* this gets called with path pointing to a dive, either in the top level
 * or as part of a trip */
static void delete_dive_cb(GtkWidget *menuitem, GtkTreePath *path)
{
	GtkTreeIter iter;
	int idx, i;
	struct dive *dive, *pdive, *ndive;
	GtkTreeView *tree_view = GTK_TREE_VIEW(dive_list.tree_view);
	GtkTreeSelection *selection = gtk_tree_view_get_selection(tree_view);

	gtk_tree_model_get_iter(MODEL(dive_list), &iter, path);
	gtk_tree_model_get(MODEL(dive_list), &iter, DIVE_INDEX, &idx, -1);
	dive = get_dive(idx);
	if (dive->divetrip) {
		/* we could be displaying the list model, in which case we can't find out
		 * if this is part of a trip and the only dive in that trip from the model,
		 * so let's do this the manual way */
		pdive = get_dive(idx - 1);
		ndive = get_dive(idx + 1);
		if (! (pdive && pdive->divetrip == dive->divetrip) &&
		    ! (ndive && ndive->divetrip == dive->divetrip)) {
			/* if this is the only dive in the trip, remove the trip - the
			 * dive list update below will deal with making sure the treemodel
			 * is correct */
			GList *trip = find_matching_trip(dive->when);
			delete_trip(trip);
			free(dive->divetrip);
		}
	}
	/* simply remove the dive and recreate the divelist
	 * (we can't just manipulate the tree_view as the indices for dives change) */
	for (i = idx; i < dive_table.nr - 1; i++)
		dive_table.dives[i] = dive_table.dives[i+1];
	dive_table.nr--;
	free(dive);
	dive_list_update_dives();
	/* now make sure the same dives stay selected and if necessary their trips are expanded
	 * also make sure that amount_selected stays consistent */
	amount_selected = 0;
	for_each_dive(i, dive) {
		if (dive->selected) {
			GtkTreePath *path = get_path_from(dive);
			if (MODEL(dive_list) == TREEMODEL(dive_list))
				gtk_tree_view_expand_to_path(tree_view, path);
			gtk_tree_selection_select_path(selection, path);
			amount_selected++;
		}
	}
	mark_divelist_changed(TRUE);
}

static void popup_divelist_menu(GtkTreeView *tree_view, GtkTreeModel *model, int button, GdkEventButton *event)
{
	GtkWidget *menu, *menuitem, *image;
	char editlabel[] = "Edit dives";
	GtkTreePath *path, *prevpath, *nextpath;
	GtkTreeIter iter, previter, nextiter;
	int idx, previdx, nextidx;
	struct dive *dive;

	if (!gtk_tree_view_get_path_at_pos(tree_view, event->x, event->y, &path, NULL, NULL, NULL))
		return;
	gtk_tree_model_get_iter(MODEL(dive_list), &iter, path);
	gtk_tree_model_get(MODEL(dive_list), &iter, DIVE_INDEX, &idx, -1);

	menu = gtk_menu_new();
	menuitem = gtk_image_menu_item_new_with_label("Add dive");
	image = gtk_image_new_from_stock(GTK_STOCK_ADD, GTK_ICON_SIZE_MENU);
	gtk_image_menu_item_set_image(GTK_IMAGE_MENU_ITEM(menuitem), image);
	g_signal_connect(menuitem, "activate", G_CALLBACK(add_dive_cb), NULL);
	gtk_menu_shell_append(GTK_MENU_SHELL(menu), menuitem);

	if (idx < 0) {
		/* mouse pointer is on a trip summary entry */
		menuitem = gtk_menu_item_new_with_label("Edit Trip Summary");
		g_signal_connect(menuitem, "activate", G_CALLBACK(edit_trip_cb), path);
		gtk_menu_shell_append(GTK_MENU_SHELL(menu), menuitem);
		prevpath = gtk_tree_path_copy(path);
		if (gtk_tree_path_prev(prevpath) &&
		    gtk_tree_model_get_iter(MODEL(dive_list), &previter, prevpath)) {
			gtk_tree_model_get(MODEL(dive_list), &previter, DIVE_INDEX, &previdx, -1);
			if (previdx < 0) {
				menuitem = gtk_menu_item_new_with_label("Merge trip with trip above");
				g_signal_connect(menuitem, "activate", G_CALLBACK(merge_trips_cb), path);
				gtk_menu_shell_append(GTK_MENU_SHELL(menu), menuitem);
			}
		}
		nextpath = gtk_tree_path_copy(path);
		gtk_tree_path_next(nextpath);
		if (gtk_tree_model_get_iter(MODEL(dive_list), &nextiter, nextpath)) {
			gtk_tree_model_get(MODEL(dive_list), &nextiter, DIVE_INDEX, &nextidx, -1);
			if (nextidx < 0) {
				menuitem = gtk_menu_item_new_with_label("Merge trip with trip below");
				g_signal_connect(menuitem, "activate", G_CALLBACK(merge_trips_cb), nextpath);
				gtk_menu_shell_append(GTK_MENU_SHELL(menu), menuitem);
			}
		}
		menuitem = gtk_menu_item_new_with_label("Remove Trip");
		g_signal_connect(menuitem, "activate", G_CALLBACK(remove_trip_cb), path);
		gtk_menu_shell_append(GTK_MENU_SHELL(menu), menuitem);
	} else {
		menuitem = gtk_menu_item_new_with_label("Delete Dive");
		g_signal_connect(menuitem, "activate", G_CALLBACK(delete_dive_cb), path);
		gtk_menu_shell_append(GTK_MENU_SHELL(menu), menuitem);
		dive = get_dive(idx);
		/* if we right click on selected dive(s), edit those */
		if (dive->selected) {
			if (amount_selected == 1)
				editlabel[strlen(editlabel) - 1] = '\0';
			menuitem = gtk_menu_item_new_with_label(editlabel);
			g_signal_connect(menuitem, "activate", G_CALLBACK(edit_selected_dives_cb), NULL);
			gtk_menu_shell_append(GTK_MENU_SHELL(menu), menuitem);
		} else {
			editlabel[strlen(editlabel) - 1] = '\0';
			menuitem = gtk_menu_item_new_with_label(editlabel);
			g_signal_connect(menuitem, "activate", G_CALLBACK(edit_dive_from_path_cb), path);
			gtk_menu_shell_append(GTK_MENU_SHELL(menu), menuitem);
		}
		/* only offer trip editing options when we are displaying the tree model */
		if (dive_list.model == dive_list.treemodel) {
			int depth = gtk_tree_path_get_depth(path);
			int *indices = gtk_tree_path_get_indices(path);
			/* top level dive or child dive that is not the first child */
			if (depth == 1 || indices[1] > 0) {
				menuitem = gtk_menu_item_new_with_label("Create new trip above");
				g_signal_connect(menuitem, "activate", G_CALLBACK(insert_trip_before_cb), path);
				gtk_menu_shell_append(GTK_MENU_SHELL(menu), menuitem);
			}
			prevpath = gtk_tree_path_copy(path);
			/* top level dive with a trip right before it */
			if (depth == 1 &&
			    gtk_tree_path_prev(prevpath) &&
			    gtk_tree_model_get_iter(MODEL(dive_list), &previter, prevpath) &&
			    gtk_tree_model_iter_n_children(model, &previter)) {
				menuitem = gtk_menu_item_new_with_label("Add to trip above");
				g_signal_connect(menuitem, "activate", G_CALLBACK(merge_dive_into_trip_above_cb), path);
				gtk_menu_shell_append(GTK_MENU_SHELL(menu), menuitem);
			}
			if (DIVE_IN_TRIP(dive)) {
				if (dive->selected && amount_selected > 1)
					menuitem = gtk_menu_item_new_with_label("Remove selected dives from trip");
				else
					menuitem = gtk_menu_item_new_with_label("Remove dive from trip");
				g_signal_connect(menuitem, "activate", G_CALLBACK(remove_from_trip_cb), path);
				gtk_menu_shell_append(GTK_MENU_SHELL(menu), menuitem);
			}
		}
	}
	menuitem = gtk_menu_item_new_with_label("Expand all");
	g_signal_connect(menuitem, "activate", G_CALLBACK(expand_all_cb), tree_view);
	gtk_menu_shell_append(GTK_MENU_SHELL(menu), menuitem);
	menuitem = gtk_menu_item_new_with_label("Collapse all");
	g_signal_connect(menuitem, "activate", G_CALLBACK(collapse_all_cb), tree_view);
	gtk_menu_shell_append(GTK_MENU_SHELL(menu), menuitem);
	gtk_widget_show_all(menu);

	gtk_menu_popup(GTK_MENU(menu), NULL, NULL, NULL, NULL,
		button, gtk_get_current_event_time());
}

static void popup_menu_cb(GtkTreeView *tree_view, gpointer userdata)
{
	popup_divelist_menu(tree_view, MODEL(dive_list), 0, NULL);
}

static gboolean button_press_cb(GtkWidget *treeview, GdkEventButton *event, gpointer userdata)
{
	/* Right-click? Bring up the menu */
	if (event->type == GDK_BUTTON_PRESS  &&  event->button == 3) {
		popup_divelist_menu(GTK_TREE_VIEW(treeview), MODEL(dive_list), 3, event);
		return TRUE;
	}
	return FALSE;
}

/* we need to have a temporary copy of the selected dives while
   switching model as the selection_cb function keeps getting called
   when gtk_tree_selection_select_path is called.  We also need to
   keep copies of the sort order so we can restore that as well after
   switching models. */
static gboolean second_call = FALSE;
static GtkSortType sortorder[] = { [0 ... DIVELIST_COLUMNS - 1] = GTK_SORT_DESCENDING, };
static int lastcol = DIVE_DATE;

/* Check if this dive was selected previously and select it again in the new model;
 * This is used after we switch models to maintain consistent selections.
 * We always return FALSE to iterate through all dives */
static gboolean set_selected(GtkTreeModel *model, GtkTreePath *path,
				GtkTreeIter *iter, gpointer data)
{
	GtkTreeSelection *selection = GTK_TREE_SELECTION(data);
	int idx, selected;
	struct dive *dive;

	gtk_tree_model_get(model, iter,
		DIVE_INDEX, &idx,
		-1);
	if (idx < 0) {
		GtkTreeIter child;
		if (gtk_tree_model_iter_children(model, &child, iter))
			gtk_tree_model_get(model, &child, DIVE_INDEX, &idx, -1);
	}
	dive = get_dive(idx);
	selected = dive && dive->selected;
	if (selected) {
		gtk_tree_view_expand_to_path(GTK_TREE_VIEW(dive_list.tree_view), path);
		gtk_tree_selection_select_path(selection, path);
	}
	return FALSE;

}

static void update_column_and_order(int colid)
{
	/* Careful: the index into treecolumns is off by one as we don't have a
	   tree_view column for DIVE_INDEX */
	GtkTreeViewColumn **treecolumns = &dive_list.nr;

	/* this will trigger a second call into sort_column_change_cb,
	   so make sure we don't start an infinite recursion... */
	second_call = TRUE;
	gtk_tree_sortable_set_sort_column_id(GTK_TREE_SORTABLE(dive_list.model), colid, sortorder[colid]);
	gtk_tree_view_column_set_sort_order(treecolumns[colid - 1], sortorder[colid]);
	second_call = FALSE;
}

/* If the sort column is date (default), show the tree model.
   For every other sort column only show the list model.
   If the model changed, inform the new model of the chosen sort column and make
   sure the same dives are still selected.

   The challenge with this function is that once we change the model
   we also need to change the sort column again (as it was changed in
   the other model) and that causes this function to be called
   recursively - so we need to catch that.
*/
static void sort_column_change_cb(GtkTreeSortable *treeview, gpointer data)
{
	int colid;
	GtkSortType order;
	GtkTreeStore *currentmodel = dive_list.model;

	if (second_call)
		return;

	gtk_tree_sortable_get_sort_column_id(treeview, &colid, &order);
	if(colid == lastcol) {
		/* we just changed sort order */
		sortorder[colid] = order;
		return;
	} else {
		lastcol = colid;
	}
	if(colid == DIVE_DATE)
		dive_list.model = dive_list.treemodel;
	else
		dive_list.model = dive_list.listmodel;
	if (dive_list.model != currentmodel) {
		GtkTreeSelection *selection = gtk_tree_view_get_selection(GTK_TREE_VIEW(dive_list.tree_view));

		gtk_tree_view_set_model(GTK_TREE_VIEW(dive_list.tree_view), MODEL(dive_list));
		update_column_and_order(colid);
		gtk_tree_model_foreach(MODEL(dive_list), set_selected, selection);
	} else {
		if (order != sortorder[colid]) {
			update_column_and_order(colid);
		}
	}
}

GtkWidget *dive_list_create(void)
{
	GtkTreeSelection  *selection;

	dive_list.listmodel = gtk_tree_store_new(DIVELIST_COLUMNS,
				G_TYPE_INT,			/* index */
				G_TYPE_INT,			/* nr */
				G_TYPE_INT64,			/* Date */
				G_TYPE_INT,			/* Star rating */
				G_TYPE_INT, 			/* Depth */
				G_TYPE_INT,			/* Duration */
				G_TYPE_INT,			/* Temperature */
				G_TYPE_INT,			/* Total weight */
				G_TYPE_STRING,			/* Suit */
				G_TYPE_STRING,			/* Cylinder */
				G_TYPE_INT,			/* Nitrox */
				G_TYPE_INT,			/* SAC */
				G_TYPE_INT,			/* OTU */
				G_TYPE_STRING			/* Location */
				);
	dive_list.treemodel = gtk_tree_store_new(DIVELIST_COLUMNS,
				G_TYPE_INT,			/* index */
				G_TYPE_INT,			/* nr */
				G_TYPE_INT64,			/* Date */
				G_TYPE_INT,			/* Star rating */
				G_TYPE_INT, 			/* Depth */
				G_TYPE_INT,			/* Duration */
				G_TYPE_INT,			/* Temperature */
				G_TYPE_INT,			/* Total weight */
				G_TYPE_STRING,			/* Suit */
				G_TYPE_STRING,			/* Cylinder */
				G_TYPE_INT,			/* Nitrox */
				G_TYPE_INT,			/* SAC */
				G_TYPE_INT,			/* OTU */
				G_TYPE_STRING			/* Location */
				);
	dive_list.model = dive_list.treemodel;
	dive_list.tree_view = gtk_tree_view_new_with_model(TREEMODEL(dive_list));
	set_divelist_font(divelist_font);

	selection = gtk_tree_view_get_selection(GTK_TREE_VIEW(dive_list.tree_view));

	gtk_tree_selection_set_mode(GTK_TREE_SELECTION(selection), GTK_SELECTION_MULTIPLE);
	gtk_widget_set_size_request(dive_list.tree_view, 200, 200);

	dive_list.nr = divelist_column(&dive_list, dl_column + DIVE_NR);
	dive_list.date = divelist_column(&dive_list, dl_column + DIVE_DATE);
	dive_list.stars = divelist_column(&dive_list, dl_column + DIVE_RATING);
	dive_list.depth = divelist_column(&dive_list, dl_column + DIVE_DEPTH);
	dive_list.duration = divelist_column(&dive_list, dl_column + DIVE_DURATION);
	dive_list.temperature = divelist_column(&dive_list, dl_column + DIVE_TEMPERATURE);
	dive_list.totalweight = divelist_column(&dive_list, dl_column + DIVE_TOTALWEIGHT);
	dive_list.suit = divelist_column(&dive_list, dl_column + DIVE_SUIT);
	dive_list.cylinder = divelist_column(&dive_list, dl_column + DIVE_CYLINDER);
	dive_list.nitrox = divelist_column(&dive_list, dl_column + DIVE_NITROX);
	dive_list.sac = divelist_column(&dive_list, dl_column + DIVE_SAC);
	dive_list.otu = divelist_column(&dive_list, dl_column + DIVE_OTU);
	dive_list.location = divelist_column(&dive_list, dl_column + DIVE_LOCATION);

	fill_dive_list();

	g_object_set(G_OBJECT(dive_list.tree_view), "headers-visible", TRUE,
					  "search-column", DIVE_LOCATION,
					  "rules-hint", TRUE,
					  NULL);

	g_signal_connect_after(dive_list.tree_view, "realize", G_CALLBACK(realize_cb), NULL);
	g_signal_connect(dive_list.tree_view, "row-activated", G_CALLBACK(row_activated_cb), NULL);
	g_signal_connect(dive_list.tree_view, "row-expanded", G_CALLBACK(row_expanded_cb), NULL);
	g_signal_connect(dive_list.tree_view, "row-collapsed", G_CALLBACK(row_collapsed_cb), NULL);
	g_signal_connect(dive_list.tree_view, "button-press-event", G_CALLBACK(button_press_cb), NULL);
	g_signal_connect(dive_list.tree_view, "popup-menu", G_CALLBACK(popup_menu_cb), NULL);
	g_signal_connect(selection, "changed", G_CALLBACK(selection_cb), dive_list.model);
	g_signal_connect(dive_list.listmodel, "sort-column-changed", G_CALLBACK(sort_column_change_cb), NULL);
	g_signal_connect(dive_list.treemodel, "sort-column-changed", G_CALLBACK(sort_column_change_cb), NULL);

	gtk_tree_selection_set_select_function(selection, modify_selection_cb, NULL, NULL);

	dive_list.container_widget = gtk_scrolled_window_new(NULL, NULL);
	gtk_scrolled_window_set_policy(GTK_SCROLLED_WINDOW(dive_list.container_widget),
			       GTK_POLICY_AUTOMATIC, GTK_POLICY_AUTOMATIC);
	gtk_container_add(GTK_CONTAINER(dive_list.container_widget), dive_list.tree_view);

	dive_list.changed = 0;

	return dive_list.container_widget;
}

void mark_divelist_changed(int changed)
{
	dive_list.changed = changed;
}

int unsaved_changes()
{
	return dive_list.changed;
}

void remove_autogen_trips()
{
	GtkTreeIter iter;
	GtkTreePath *path;
	timestamp_t when;
	int idx;
	GList *trip;

	/* start with the first top level entry and walk all of them */
	path = gtk_tree_path_new_from_string("0");
	while(gtk_tree_model_get_iter(TREEMODEL(dive_list), &iter, path)) {
		gtk_tree_model_get(TREEMODEL(dive_list), &iter, DIVE_INDEX, &idx, DIVE_DATE, &when, -1);
		if (idx < 0) {
<<<<<<< HEAD
			trip = FIND_TRIP(&when);
			if (DIVE_TRIP(trip)->tripflag == IN_TRIP) { /* this was autogen */
=======
			trip = find_trip(when);
			if (trip && DIVE_TRIP(trip)->tripflag == AUTOGEN_TRIP) { /* this was autogen */
>>>>>>> a8e2fd10
				remove_trip(path, FALSE);
				continue;
			}
		}
		gtk_tree_path_next(path);
	}
	/* now walk the remaining trips in the dive_trip_list and restore
	 * their original time stamp; we don't do this in the loop above
	 * to ensure that the list stays in chronological order */
	trip = NULL;
	while(NEXT_TRIP(trip)) {
		trip = NEXT_TRIP(trip);
		DIVE_TRIP(trip)->when = DIVE_TRIP(trip)->when_from_file;
	}
	/* finally walk the dives and remove the 'ASSIGNED_TRIP' designator */
	for (idx = 0; idx < dive_table.nr; idx++) {
		struct dive *dive = get_dive(idx);
		if (dive->tripflag == ASSIGNED_TRIP)
			dive->tripflag = TF_NONE;
	}
}<|MERGE_RESOLUTION|>--- conflicted
+++ resolved
@@ -945,9 +945,6 @@
 	return;
 }
 
-<<<<<<< HEAD
-static GList *find_matching_trip(timestamp_t when)
-=======
 /*
  * helper functions for dive_trip handling
  */
@@ -957,7 +954,7 @@
 {
 	GList *p = NULL;
 	int i=0;
-	time_t last_time = 0;
+	timestamp_t last_time = 0;
 	while ((p = NEXT_TRIP(p))) {
 		dive_trip_t *dive_trip = DIVE_TRIP(p);
 		struct tm *tm = gmtime(&dive_trip->when);
@@ -979,7 +976,7 @@
 #endif
 
 /* this finds a trip that starts at precisely the time given */
-static GList *find_trip(time_t when)
+static GList *find_trip(timestamp_t when)
 {
 	GList *trip = dive_trip_list;
 	while (trip && DIVE_TRIP(trip)->when < when)
@@ -1001,8 +998,7 @@
 }
 
 /* this finds the last trip that at or before the time given */
-static GList *find_matching_trip(time_t when)
->>>>>>> a8e2fd10
+static GList *find_matching_trip(timestamp_t when)
 {
 	GList *trip = dive_trip_list;
 	if (!trip || DIVE_TRIP(trip)->when > when) {
@@ -1170,13 +1166,8 @@
 					 * in further down */
 					parent_ptr = NULL;
 					dive_trip = create_and_hookup_trip_from_dive(dive);
-<<<<<<< HEAD
-					dive_trip->tripflag = IN_TRIP;
-					trip = FIND_TRIP(&dive_trip->when);
-=======
 					dive_trip->tripflag = AUTOGEN_TRIP;
 					trip = find_trip(dive_trip->when);
->>>>>>> a8e2fd10
 				}
 			}
 			if (trip)
@@ -1386,22 +1377,13 @@
 void edit_trip_cb(GtkWidget *menuitem, GtkTreePath *path)
 {
 	GtkTreeIter iter;
-<<<<<<< HEAD
 	timestamp_t when;
-	struct dive *dive_trip;
-=======
-	time_t when;
 	dive_trip_t *dive_trip;
->>>>>>> a8e2fd10
 	GList *trip;
 
 	gtk_tree_model_get_iter(MODEL(dive_list), &iter, path);
 	gtk_tree_model_get(MODEL(dive_list), &iter, DIVE_DATE, &when, -1);
-<<<<<<< HEAD
-	trip = FIND_TRIP(&when);
-=======
 	trip = find_trip(when);
->>>>>>> a8e2fd10
 	dive_trip = DIVE_TRIP(trip);
 	if (edit_trip(dive_trip))
 		gtk_tree_store_set(STORE(dive_list), &iter, DIVE_LOCATION, dive_trip->location, -1);
@@ -1501,14 +1483,9 @@
 					GtkTreeIter *sibling, gboolean before)
 {
 	int idx;
-<<<<<<< HEAD
 	timestamp_t old_when, new_when;
-	struct dive *dive, *old_divetrip, *new_divetrip;
-=======
-	time_t old_when, new_when;
 	struct dive *dive;
 	dive_trip_t *old_divetrip, *new_divetrip;
->>>>>>> a8e2fd10
 	GtkTreeIter *new_iter = malloc(sizeof(GtkTreeIter));
 
 	if (before)
@@ -1712,11 +1689,7 @@
 	/* if this was the last dive on the trip, remove the trip */
 	if (! gtk_tree_model_iter_has_child(MODEL(dive_list), &parent)) {
 		gtk_tree_store_remove(STORE(dive_list), &parent);
-<<<<<<< HEAD
-		delete_trip(FIND_TRIP(&dive->divetrip->when));
-=======
 		delete_trip(find_trip(dive->divetrip->when));
->>>>>>> a8e2fd10
 		free(dive->divetrip);
 	}
 	/* mark the dive as intentionally at the top level */
@@ -1825,11 +1798,7 @@
 	}
 	/* finally, remove the trip */
 	gtk_tree_store_remove(STORE(dive_list), &parent);
-<<<<<<< HEAD
-	delete_trip(FIND_TRIP(&dive_trip->when));
-=======
 	delete_trip(find_trip(dive_trip->when));
->>>>>>> a8e2fd10
 	free(dive_trip);
 #ifdef DEBUG_TRIP
 	dump_trip_list();
@@ -2254,13 +2223,8 @@
 	while(gtk_tree_model_get_iter(TREEMODEL(dive_list), &iter, path)) {
 		gtk_tree_model_get(TREEMODEL(dive_list), &iter, DIVE_INDEX, &idx, DIVE_DATE, &when, -1);
 		if (idx < 0) {
-<<<<<<< HEAD
-			trip = FIND_TRIP(&when);
-			if (DIVE_TRIP(trip)->tripflag == IN_TRIP) { /* this was autogen */
-=======
 			trip = find_trip(when);
 			if (trip && DIVE_TRIP(trip)->tripflag == AUTOGEN_TRIP) { /* this was autogen */
->>>>>>> a8e2fd10
 				remove_trip(path, FALSE);
 				continue;
 			}
