--- conflicted
+++ resolved
@@ -2,13 +2,8 @@
 msgstr ""
 "Project-Id-Version: 2.9\n"
 "Report-Msgid-Bugs-To: \n"
-<<<<<<< HEAD
-"POT-Creation-Date: 2013-02-01 18:08+1100\n"
+"POT-Creation-Date: 2013-02-03 18:00+1100\n"
 "PO-Revision-Date: 2013-02-02 21:54+0300\n"
-=======
-"POT-Creation-Date: 2013-02-03 18:00+1100\n"
-"PO-Revision-Date: 2012-12-04 15:31+0300\n"
->>>>>>> 547a3cf1
 "Last-Translator: Sergey Starosek <sergey.starosek@gmail.com>\n"
 "Language-Team: Russian\n"
 "Language: ru\n"
@@ -871,11 +866,6 @@
 msgid "GPS (WGS84 or GPS format)"
 msgstr "GPS (формат WGS84 или GPS)"
 
-<<<<<<< HEAD
-#: planner.c:1141
-#: print.c:205
-#: statistics.c:854
-=======
 #: statistics.c:854
 #, fuzzy
 msgctxt "Amount"
@@ -885,7 +875,6 @@
 #: planner.c:1141
 #, fuzzy
 msgctxt "Type of"
->>>>>>> 547a3cf1
 msgid "Gas Used"
 msgstr "Расход"
 
